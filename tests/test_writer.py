from pathlib import Path

import numpy as np

from pupil_labs.video import Reader, Writer
<<<<<<< HEAD

from .utils import measure_fps
=======
from pupil_labs.video.utils import measure_fps
>>>>>>> cf58ee65


def test_write_ndarray(tmp_path: Path) -> None:
    with Writer(tmp_path / "out.mp4") as writer:
        for _ in measure_fps(range(300)):
            array = np.random.randint(0, 255, (300, 400, 3), dtype=np.uint8)
            writer.write(array)


def test_losslessness(tmp_path: Path) -> None:
    width = 400
    height = 300
    with Writer(tmp_path / "out.mp4", lossless=True) as writer:
        written_images = []
        for _ in measure_fps(range(10)):
            img = np.random.randint(0, 255, (3, height, width), dtype=np.uint8)
            written_images.append(img)

            # Note: the encoding is only truely lossless if yuv444p data is used exclusively
            # When converting yuv444p to e.g. rgb24, numeric precision is lost and results are slightly off.
            writer.write(img, pix_fmt="yuv444p")

    with Reader(tmp_path / "out.mp4") as reader:
        for img_written, frame in zip(written_images, reader):
            img_read = frame.to_ndarray(pixel_format="yuv444p")
            assert np.allclose(img_written, img_read)<|MERGE_RESOLUTION|>--- conflicted
+++ resolved
@@ -3,12 +3,7 @@
 import numpy as np
 
 from pupil_labs.video import Reader, Writer
-<<<<<<< HEAD
-
-from .utils import measure_fps
-=======
 from pupil_labs.video.utils import measure_fps
->>>>>>> cf58ee65
 
 
 def test_write_ndarray(tmp_path: Path) -> None:
